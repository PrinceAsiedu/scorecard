--- conflicted
+++ resolved
@@ -66,11 +66,7 @@
             go mod download
 
       - name: Run GitLab tokenless E2E
-<<<<<<< HEAD
-        uses: nick-invision/retry@c97818ca39074beaea45180dba704f92496a0082 # v3.0.1
-=======
         uses: nick-invision/retry@ce71cc2ab81d554ebbe88c79ab5975992d79ba08 # v3.0.2
->>>>>>> cb565cdc
         if: github.event_name == 'pull_request'
         with:
           max_attempts: 3
@@ -79,11 +75,7 @@
           command: make e2e-gitlab
 
       - name: Run GitLab PAT E2E  # skip if auth token is not available
-<<<<<<< HEAD
-        uses: nick-invision/retry@c97818ca39074beaea45180dba704f92496a0082 # v3.0.1
-=======
         uses: nick-invision/retry@ce71cc2ab81d554ebbe88c79ab5975992d79ba08 # v3.0.2
->>>>>>> cb565cdc
         if: ${{ github.event_name == 'push' && github.actor != 'dependabot[bot]' }}
         env:
           GITLAB_AUTH_TOKEN: ${{ secrets.GITLAB_TOKEN }}
